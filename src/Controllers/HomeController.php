--- conflicted
+++ resolved
@@ -15,14 +15,11 @@
 		 * @return Response
 		 */
 		public function index(): Response {
-<<<<<<< HEAD
-=======
 			$this->em()->executeQuery("
 				range of x is App\\Entities\\PostEntity
 				retrieve (sum(x.id))
 			");
 			
->>>>>>> 8e9f0c96
 			return $this->render("home/index3.tpl");
 		}
 		
