--- conflicted
+++ resolved
@@ -143,13 +143,9 @@
 		 */
 		private function generateMethodKey(MethodContext $context): string {
 			// Get class and method information
-<<<<<<< HEAD
-			$target = $context->getController();
-=======
 			$target = $context->getClass();
->>>>>>> a1f02d5c
 			$className = get_class($target);
-			$methodName = $context->getMethod();
+			$methodName = $context->getMethodName();
 			
 			// Extract short class name
 			$shortClassName = substr(strrchr($className, '\\'), 1) ?: $className;
